/*
 * Board support file for OMAP4430 SDP.
 *
 * Copyright (C) 2009 Texas Instruments
 *
 * Author: Santosh Shilimkar <santosh.shilimkar@ti.com>
 *
 * Based on mach-omap2/board-3430sdp.c
 *
 * This program is free software; you can redistribute it and/or modify
 * it under the terms of the GNU General Public License version 2 as
 * published by the Free Software Foundation.
 */

#include <linux/kernel.h>
#include <linux/init.h>
#include <linux/platform_device.h>
#include <linux/io.h>
#include <linux/gpio.h>
#include <linux/usb/otg.h>
#include <linux/spi/spi.h>
#include <linux/i2c/twl.h>
#include <linux/mfd/twl6040.h>
#include <linux/gpio_keys.h>
#include <linux/regulator/machine.h>
#include <linux/regulator/fixed.h>
#include <linux/leds.h>
#include <linux/leds_pwm.h>
#include <linux/platform_data/omap4-keypad.h>

#include <mach/hardware.h>
#include <asm/hardware/gic.h>
#include <asm/mach-types.h>
#include <asm/mach/arch.h>
#include <asm/mach/map.h>

#include <plat/board.h>
#include "common.h"
#include <plat/usb.h>
#include <plat/mmc.h>
#include <plat/omap4-keypad.h>
#include <video/omapdss.h>
#include <video/omap-panel-nokia-dsi.h>
#include <video/omap-panel-picodlp.h>
#include <linux/wl12xx.h>
#include <linux/platform_data/omap-abe-twl6040.h>

#include "mux.h"
#include "hsmmc.h"
#include "control.h"
#include "common-board-devices.h"

#define ETH_KS8851_IRQ			34
#define ETH_KS8851_POWER_ON		48
#define ETH_KS8851_QUART		138
#define OMAP4_SFH7741_SENSOR_OUTPUT_GPIO	184
#define OMAP4_SFH7741_ENABLE_GPIO		188
#define HDMI_GPIO_CT_CP_HPD 60 /* HPD mode enable/disable */
#define HDMI_GPIO_LS_OE 41 /* Level shifter for HDMI */
#define HDMI_GPIO_HPD  63 /* Hotplug detect */
#define DISPLAY_SEL_GPIO	59	/* LCD2/PicoDLP switch */
#define DLP_POWER_ON_GPIO	40

#define GPIO_WIFI_PMENA		54
#define GPIO_WIFI_IRQ		53

#define FIXED_REG_VBAT_ID	0
#define FIXED_REG_VWLAN_ID	1

static const int sdp4430_keymap[] = {
	KEY(0, 0, KEY_E),
	KEY(0, 1, KEY_R),
	KEY(0, 2, KEY_T),
	KEY(0, 3, KEY_HOME),
	KEY(0, 4, KEY_F5),
	KEY(0, 5, KEY_UNKNOWN),
	KEY(0, 6, KEY_I),
	KEY(0, 7, KEY_LEFTSHIFT),

	KEY(1, 0, KEY_D),
	KEY(1, 1, KEY_F),
	KEY(1, 2, KEY_G),
	KEY(1, 3, KEY_SEND),
	KEY(1, 4, KEY_F6),
	KEY(1, 5, KEY_UNKNOWN),
	KEY(1, 6, KEY_K),
	KEY(1, 7, KEY_ENTER),

	KEY(2, 0, KEY_X),
	KEY(2, 1, KEY_C),
	KEY(2, 2, KEY_V),
	KEY(2, 3, KEY_END),
	KEY(2, 4, KEY_F7),
	KEY(2, 5, KEY_UNKNOWN),
	KEY(2, 6, KEY_DOT),
	KEY(2, 7, KEY_CAPSLOCK),

	KEY(3, 0, KEY_Z),
	KEY(3, 1, KEY_KPPLUS),
	KEY(3, 2, KEY_B),
	KEY(3, 3, KEY_F1),
	KEY(3, 4, KEY_F8),
	KEY(3, 5, KEY_UNKNOWN),
	KEY(3, 6, KEY_O),
	KEY(3, 7, KEY_SPACE),

	KEY(4, 0, KEY_W),
	KEY(4, 1, KEY_Y),
	KEY(4, 2, KEY_U),
	KEY(4, 3, KEY_F2),
	KEY(4, 4, KEY_VOLUMEUP),
	KEY(4, 5, KEY_UNKNOWN),
	KEY(4, 6, KEY_L),
	KEY(4, 7, KEY_LEFT),

	KEY(5, 0, KEY_S),
	KEY(5, 1, KEY_H),
	KEY(5, 2, KEY_J),
	KEY(5, 3, KEY_F3),
	KEY(5, 4, KEY_F9),
	KEY(5, 5, KEY_VOLUMEDOWN),
	KEY(5, 6, KEY_M),
	KEY(5, 7, KEY_RIGHT),

	KEY(6, 0, KEY_Q),
	KEY(6, 1, KEY_A),
	KEY(6, 2, KEY_N),
	KEY(6, 3, KEY_BACK),
	KEY(6, 4, KEY_BACKSPACE),
	KEY(6, 5, KEY_UNKNOWN),
	KEY(6, 6, KEY_P),
	KEY(6, 7, KEY_UP),

	KEY(7, 0, KEY_PROG1),
	KEY(7, 1, KEY_PROG2),
	KEY(7, 2, KEY_PROG3),
	KEY(7, 3, KEY_PROG4),
	KEY(7, 4, KEY_F4),
	KEY(7, 5, KEY_UNKNOWN),
	KEY(7, 6, KEY_OK),
	KEY(7, 7, KEY_DOWN),
};
static struct omap_device_pad keypad_pads[] = {
	{	.name   = "kpd_col1.kpd_col1",
		.enable = OMAP_WAKEUP_EN | OMAP_MUX_MODE1,
	},
	{	.name   = "kpd_col1.kpd_col1",
		.enable = OMAP_WAKEUP_EN | OMAP_MUX_MODE1,
	},
	{	.name   = "kpd_col2.kpd_col2",
		.enable = OMAP_WAKEUP_EN | OMAP_MUX_MODE1,
	},
	{	.name   = "kpd_col3.kpd_col3",
		.enable = OMAP_WAKEUP_EN | OMAP_MUX_MODE1,
	},
	{	.name   = "kpd_col4.kpd_col4",
		.enable = OMAP_WAKEUP_EN | OMAP_MUX_MODE1,
	},
	{	.name   = "kpd_col5.kpd_col5",
		.enable = OMAP_WAKEUP_EN | OMAP_MUX_MODE1,
	},
	{	.name   = "gpmc_a23.kpd_col7",
		.enable = OMAP_WAKEUP_EN | OMAP_MUX_MODE1,
	},
	{	.name   = "gpmc_a22.kpd_col6",
		.enable = OMAP_WAKEUP_EN | OMAP_MUX_MODE1,
	},
	{	.name   = "kpd_row0.kpd_row0",
		.enable = OMAP_PULL_ENA | OMAP_PULL_UP | OMAP_WAKEUP_EN |
			OMAP_MUX_MODE1 | OMAP_INPUT_EN,
	},
	{	.name   = "kpd_row1.kpd_row1",
		.enable = OMAP_PULL_ENA | OMAP_PULL_UP | OMAP_WAKEUP_EN |
			OMAP_MUX_MODE1 | OMAP_INPUT_EN,
	},
	{	.name   = "kpd_row2.kpd_row2",
		.enable = OMAP_PULL_ENA | OMAP_PULL_UP | OMAP_WAKEUP_EN |
			OMAP_MUX_MODE1 | OMAP_INPUT_EN,
	},
	{	.name   = "kpd_row3.kpd_row3",
		.enable = OMAP_PULL_ENA | OMAP_PULL_UP | OMAP_WAKEUP_EN |
			OMAP_MUX_MODE1 | OMAP_INPUT_EN,
	},
	{	.name   = "kpd_row4.kpd_row4",
		.enable = OMAP_PULL_ENA | OMAP_PULL_UP | OMAP_WAKEUP_EN |
			OMAP_MUX_MODE1 | OMAP_INPUT_EN,
	},
	{	.name   = "kpd_row5.kpd_row5",
		.enable = OMAP_PULL_ENA | OMAP_PULL_UP | OMAP_WAKEUP_EN |
			OMAP_MUX_MODE1 | OMAP_INPUT_EN,
	},
	{	.name   = "gpmc_a18.kpd_row6",
		.enable = OMAP_PULL_ENA | OMAP_PULL_UP | OMAP_WAKEUP_EN |
			OMAP_MUX_MODE1 | OMAP_INPUT_EN,
	},
	{	.name   = "gpmc_a19.kpd_row7",
		.enable = OMAP_PULL_ENA | OMAP_PULL_UP | OMAP_WAKEUP_EN |
			OMAP_MUX_MODE1 | OMAP_INPUT_EN,
	},
};

static struct matrix_keymap_data sdp4430_keymap_data = {
	.keymap			= sdp4430_keymap,
	.keymap_size		= ARRAY_SIZE(sdp4430_keymap),
};

static struct omap4_keypad_platform_data sdp4430_keypad_data = {
	.keymap_data		= &sdp4430_keymap_data,
	.rows			= 8,
	.cols			= 8,
};

static struct omap_board_data keypad_data = {
	.id	    		= 1,
	.pads	 		= keypad_pads,
	.pads_cnt       	= ARRAY_SIZE(keypad_pads),
};

static struct gpio_led sdp4430_gpio_leds[] = {
	{
		.name	= "omap4:green:debug0",
		.gpio	= 61,
	},
	{
		.name	= "omap4:green:debug1",
		.gpio	= 30,
	},
	{
		.name	= "omap4:green:debug2",
		.gpio	= 7,
	},
	{
		.name	= "omap4:green:debug3",
		.gpio	= 8,
	},
	{
		.name	= "omap4:green:debug4",
		.gpio	= 50,
	},
	{
		.name	= "omap4:blue:user",
		.gpio	= 169,
	},
	{
		.name	= "omap4:red:user",
		.gpio	= 170,
	},
	{
		.name	= "omap4:green:user",
		.gpio	= 139,
	},

};

static struct gpio_keys_button sdp4430_gpio_keys[] = {
	{
		.desc			= "Proximity Sensor",
		.type			= EV_SW,
		.code			= SW_FRONT_PROXIMITY,
		.gpio			= OMAP4_SFH7741_SENSOR_OUTPUT_GPIO,
		.active_low		= 0,
	}
};

static struct gpio_led_platform_data sdp4430_led_data = {
	.leds	= sdp4430_gpio_leds,
	.num_leds	= ARRAY_SIZE(sdp4430_gpio_leds),
};

static struct led_pwm sdp4430_pwm_leds[] = {
	{
		.name		= "omap4:green:chrg",
		.pwm_id		= 1,
		.max_brightness	= 255,
		.pwm_period_ns	= 7812500,
	},
};

static struct led_pwm_platform_data sdp4430_pwm_data = {
	.num_leds	= ARRAY_SIZE(sdp4430_pwm_leds),
	.leds		= sdp4430_pwm_leds,
};

static struct platform_device sdp4430_leds_pwm = {
	.name	= "leds_pwm",
	.id	= -1,
	.dev	= {
		.platform_data = &sdp4430_pwm_data,
	},
};

static int omap_prox_activate(struct device *dev)
{
	gpio_set_value(OMAP4_SFH7741_ENABLE_GPIO , 1);
	return 0;
}

static void omap_prox_deactivate(struct device *dev)
{
	gpio_set_value(OMAP4_SFH7741_ENABLE_GPIO , 0);
}

static struct gpio_keys_platform_data sdp4430_gpio_keys_data = {
	.buttons	= sdp4430_gpio_keys,
	.nbuttons	= ARRAY_SIZE(sdp4430_gpio_keys),
	.enable		= omap_prox_activate,
	.disable	= omap_prox_deactivate,
};

static struct platform_device sdp4430_gpio_keys_device = {
	.name	= "gpio-keys",
	.id	= -1,
	.dev	= {
		.platform_data	= &sdp4430_gpio_keys_data,
	},
};

static struct platform_device sdp4430_leds_gpio = {
	.name	= "leds-gpio",
	.id	= -1,
	.dev	= {
		.platform_data = &sdp4430_led_data,
	},
};
static struct spi_board_info sdp4430_spi_board_info[] __initdata = {
	{
		.modalias               = "ks8851",
		.bus_num                = 1,
		.chip_select            = 0,
		.max_speed_hz           = 24000000,
		/*
		 * .irq is set to gpio_to_irq(ETH_KS8851_IRQ)
		 * in omap_4430sdp_init
		 */
	},
};

static struct gpio sdp4430_eth_gpios[] __initdata = {
	{ ETH_KS8851_POWER_ON,	GPIOF_OUT_INIT_HIGH,	"eth_power"	},
	{ ETH_KS8851_QUART,	GPIOF_OUT_INIT_HIGH,	"quart"		},
	{ ETH_KS8851_IRQ,	GPIOF_IN,		"eth_irq"	},
};

static int __init omap_ethernet_init(void)
{
	int status;

	/* Request of GPIO lines */
	status = gpio_request_array(sdp4430_eth_gpios,
				    ARRAY_SIZE(sdp4430_eth_gpios));
	if (status)
		pr_err("Cannot request ETH GPIOs\n");

	return status;
}

static struct regulator_consumer_supply sdp4430_vbat_supply[] = {
	REGULATOR_SUPPLY("vddvibl", "twl6040-vibra"),
	REGULATOR_SUPPLY("vddvibr", "twl6040-vibra"),
};

static struct regulator_init_data sdp4430_vbat_data = {
	.constraints = {
		.always_on	= 1,
	},
	.num_consumer_supplies	= ARRAY_SIZE(sdp4430_vbat_supply),
	.consumer_supplies	= sdp4430_vbat_supply,
};

static struct fixed_voltage_config sdp4430_vbat_pdata = {
	.supply_name	= "VBAT",
	.microvolts	= 3750000,
	.init_data	= &sdp4430_vbat_data,
	.gpio		= -EINVAL,
};

static struct platform_device sdp4430_vbat = {
	.name		= "reg-fixed-voltage",
	.id		= FIXED_REG_VBAT_ID,
	.dev = {
		.platform_data = &sdp4430_vbat_pdata,
	},
};

static struct platform_device sdp4430_dmic_codec = {
	.name	= "dmic-codec",
	.id	= -1,
};

<<<<<<< HEAD
=======
static struct platform_device sdp4430_spdif_dit_codec = {
	.name           = "spdif-dit",
	.id             = -1,
};

>>>>>>> b0417377
static struct platform_device sdp4430_hdmi_audio_codec = {
	.name	= "hdmi-audio-codec",
	.id	= -1,
};

static struct omap_abe_twl6040_data sdp4430_abe_audio_data = {
	.card_name = "SDP4430",
	.has_hs		= ABE_TWL6040_LEFT | ABE_TWL6040_RIGHT,
	.has_hf		= ABE_TWL6040_LEFT | ABE_TWL6040_RIGHT,
	.has_ep		= 1,
	.has_aux	= ABE_TWL6040_LEFT | ABE_TWL6040_RIGHT,
	.has_vibra	= ABE_TWL6040_LEFT | ABE_TWL6040_RIGHT,

	.has_abe	= 1,
	.has_dmic	= 1,
	.has_hsmic	= 1,
	.has_mainmic	= 1,
	.has_submic	= 1,
	.has_afm	= ABE_TWL6040_LEFT | ABE_TWL6040_RIGHT,

	.jack_detection = 1,
	/* MCLK input is 38.4MHz */
	.mclk_freq	= 38400000,
};

static struct platform_device sdp4430_abe_audio = {
	.name		= "omap-abe-twl6040",
	.id		= -1,
	.dev = {
		.platform_data = &sdp4430_abe_audio_data,
	},
};

static struct platform_device *sdp4430_devices[] __initdata = {
	&sdp4430_gpio_keys_device,
	&sdp4430_leds_gpio,
	&sdp4430_leds_pwm,
	&sdp4430_vbat,
	&sdp4430_dmic_codec,
	&sdp4430_spdif_dit_codec,
	&sdp4430_abe_audio,
	&sdp4430_hdmi_audio_codec,
};

static struct omap_musb_board_data musb_board_data = {
	.interface_type		= MUSB_INTERFACE_UTMI,
	.mode			= MUSB_OTG,
	.power			= 100,
};

static struct omap2_hsmmc_info mmc[] = {
	{
		.mmc		= 2,
		.caps		=  MMC_CAP_4_BIT_DATA | MMC_CAP_8_BIT_DATA,
		.gpio_cd	= -EINVAL,
		.gpio_wp	= -EINVAL,
		.nonremovable   = true,
		.ocr_mask	= MMC_VDD_29_30,
		.no_off_init	= true,
	},
	{
		.mmc		= 1,
		.caps		= MMC_CAP_4_BIT_DATA | MMC_CAP_8_BIT_DATA,
		.gpio_cd	= -EINVAL,
		.gpio_wp	= -EINVAL,
	},
	{
		.mmc		= 5,
		.caps		= MMC_CAP_4_BIT_DATA | MMC_CAP_POWER_OFF_CARD,
		.pm_caps	= MMC_PM_KEEP_POWER,
		.gpio_cd	= -EINVAL,
		.gpio_wp	= -EINVAL,
		.ocr_mask	= MMC_VDD_165_195,
		.nonremovable	= true,
	},
	{}	/* Terminator */
};

static struct regulator_consumer_supply sdp4430_vaux_supply[] = {
	REGULATOR_SUPPLY("vmmc", "omap_hsmmc.1"),
};

static struct regulator_consumer_supply omap4_sdp4430_vmmc5_supply = {
	.supply = "vmmc",
	.dev_name = "omap_hsmmc.4",
};

static struct regulator_init_data sdp4430_vmmc5 = {
	.constraints = {
		.valid_ops_mask = REGULATOR_CHANGE_STATUS,
	},
	.num_consumer_supplies = 1,
	.consumer_supplies = &omap4_sdp4430_vmmc5_supply,
};

static struct fixed_voltage_config sdp4430_vwlan = {
	.supply_name		= "vwl1271",
	.microvolts		= 1800000, /* 1.8V */
	.gpio			= GPIO_WIFI_PMENA,
	.startup_delay		= 70000, /* 70msec */
	.enable_high		= 1,
	.enabled_at_boot	= 0,
	.init_data		= &sdp4430_vmmc5,
};

static struct platform_device omap_vwlan_device = {
	.name		= "reg-fixed-voltage",
	.id		= FIXED_REG_VWLAN_ID,
	.dev = {
		.platform_data = &sdp4430_vwlan,
	},
};

static int omap4_twl6030_hsmmc_late_init(struct device *dev)
{
	int irq = 0;
	struct platform_device *pdev = container_of(dev,
				struct platform_device, dev);
	struct omap_mmc_platform_data *pdata = dev->platform_data;

	/* Setting MMC1 Card detect Irq */
	if (pdev->id == 0) {
		irq = twl6030_mmc_card_detect_config();
		if (irq < 0) {
			pr_err("Failed configuring MMC1 card detect\n");
			return irq;
		}
		pdata->slots[0].card_detect_irq = irq;
		pdata->slots[0].card_detect = twl6030_mmc_card_detect;
	}
	return 0;
}

static __init void omap4_twl6030_hsmmc_set_late_init(struct device *dev)
{
	struct omap_mmc_platform_data *pdata;

	/* dev can be null if CONFIG_MMC_OMAP_HS is not set */
	if (!dev) {
		pr_err("Failed %s\n", __func__);
		return;
	}
	pdata = dev->platform_data;
	pdata->init =	omap4_twl6030_hsmmc_late_init;
}

static int __init omap4_twl6030_hsmmc_init(struct omap2_hsmmc_info *controllers)
{
	struct omap2_hsmmc_info *c;

	omap_hsmmc_init(controllers);
	for (c = controllers; c->mmc; c++)
		omap4_twl6030_hsmmc_set_late_init(&c->pdev->dev);

	return 0;
}

static struct regulator_init_data sdp4430_vaux1 = {
	.constraints = {
		.min_uV			= 1000000,
		.max_uV			= 3000000,
		.apply_uV		= true,
		.valid_modes_mask	= REGULATOR_MODE_NORMAL
					| REGULATOR_MODE_STANDBY,
		.valid_ops_mask	 = REGULATOR_CHANGE_VOLTAGE
					| REGULATOR_CHANGE_MODE
					| REGULATOR_CHANGE_STATUS,
	},
	.num_consumer_supplies  = ARRAY_SIZE(sdp4430_vaux_supply),
	.consumer_supplies      = sdp4430_vaux_supply,
};

static struct regulator_init_data sdp4430_vusim = {
	.constraints = {
		.min_uV			= 1200000,
		.max_uV			= 2900000,
		.apply_uV		= true,
		.valid_modes_mask	= REGULATOR_MODE_NORMAL
					| REGULATOR_MODE_STANDBY,
		.valid_ops_mask	 = REGULATOR_CHANGE_VOLTAGE
					| REGULATOR_CHANGE_MODE
					| REGULATOR_CHANGE_STATUS,
	},
};

static struct twl6040_codec_data twl6040_codec = {
	/* single-step ramp for headset and handsfree */
	.hs_left_step	= 0x0f,
	.hs_right_step	= 0x0f,
	.hf_left_step	= 0x1d,
	.hf_right_step	= 0x1d,
};

static struct twl6040_vibra_data twl6040_vibra = {
	.vibldrv_res = 8,
	.vibrdrv_res = 3,
	.viblmotor_res = 10,
	.vibrmotor_res = 10,
	.vddvibl_uV = 0,	/* fixed volt supply - VBAT */
	.vddvibr_uV = 0,	/* fixed volt supply - VBAT */
};

static struct twl6040_platform_data twl6040_data = {
	.codec		= &twl6040_codec,
	.vibra		= &twl6040_vibra,
	.audpwron_gpio	= 127,
	.irq_base	= TWL6040_CODEC_IRQ_BASE,
};

static struct twl4030_platform_data sdp4430_twldata = {
	/* Regulators */
	.vusim		= &sdp4430_vusim,
	.vaux1		= &sdp4430_vaux1,
};

static struct i2c_board_info __initdata sdp4430_i2c_3_boardinfo[] = {
	{
		I2C_BOARD_INFO("tmp105", 0x48),
	},
	{
		I2C_BOARD_INFO("bh1780", 0x29),
	},
};
static struct i2c_board_info __initdata sdp4430_i2c_4_boardinfo[] = {
	{
		I2C_BOARD_INFO("hmc5843", 0x1e),
	},
};
static int __init omap4_i2c_init(void)
{
	omap4_pmic_get_config(&sdp4430_twldata, TWL_COMMON_PDATA_USB,
			TWL_COMMON_REGULATOR_VDAC |
			TWL_COMMON_REGULATOR_VAUX2 |
			TWL_COMMON_REGULATOR_VAUX3 |
			TWL_COMMON_REGULATOR_VMMC |
			TWL_COMMON_REGULATOR_VPP |
			TWL_COMMON_REGULATOR_VANA |
			TWL_COMMON_REGULATOR_VCXIO |
			TWL_COMMON_REGULATOR_VUSB |
			TWL_COMMON_REGULATOR_CLK32KG |
			TWL_COMMON_REGULATOR_V1V8 |
			TWL_COMMON_REGULATOR_V2V1);
	omap4_pmic_init("twl6030", &sdp4430_twldata,
			&twl6040_data, OMAP44XX_IRQ_SYS_2N);
	omap_register_i2c_bus(2, 400, NULL, 0);
	omap_register_i2c_bus(3, 400, sdp4430_i2c_3_boardinfo,
				ARRAY_SIZE(sdp4430_i2c_3_boardinfo));
	omap_register_i2c_bus(4, 400, sdp4430_i2c_4_boardinfo,
				ARRAY_SIZE(sdp4430_i2c_4_boardinfo));
	return 0;
}

static void __init omap_sfh7741prox_init(void)
{
	int error;

	error = gpio_request_one(OMAP4_SFH7741_ENABLE_GPIO,
				 GPIOF_OUT_INIT_LOW, "sfh7741");
	if (error < 0)
		pr_err("%s:failed to request GPIO %d, error %d\n",
			__func__, OMAP4_SFH7741_ENABLE_GPIO, error);
}

static struct gpio sdp4430_hdmi_gpios[] = {
	{ HDMI_GPIO_CT_CP_HPD, GPIOF_OUT_INIT_HIGH, "hdmi_gpio_ct_cp_hpd" },
	{ HDMI_GPIO_LS_OE,	GPIOF_OUT_INIT_HIGH,	"hdmi_gpio_ls_oe" },
	{ HDMI_GPIO_HPD, GPIOF_DIR_IN, "hdmi_gpio_hpd" },
};

static int sdp4430_panel_enable_hdmi(struct omap_dss_device *dssdev)
{
	int status;

	status = gpio_request_array(sdp4430_hdmi_gpios,
				    ARRAY_SIZE(sdp4430_hdmi_gpios));
	if (status)
		pr_err("%s: Cannot request HDMI GPIOs\n", __func__);

	return status;
}

static void sdp4430_panel_disable_hdmi(struct omap_dss_device *dssdev)
{
	gpio_free_array(sdp4430_hdmi_gpios, ARRAY_SIZE(sdp4430_hdmi_gpios));
}

static struct nokia_dsi_panel_data dsi1_panel = {
		.name		= "taal",
		.reset_gpio	= 102,
		.use_ext_te	= false,
		.ext_te_gpio	= 101,
		.esd_interval	= 0,
};

static struct omap_dss_device sdp4430_lcd_device = {
	.name			= "lcd",
	.driver_name		= "taal",
	.type			= OMAP_DISPLAY_TYPE_DSI,
	.data			= &dsi1_panel,
	.phy.dsi		= {
		.clk_lane	= 1,
		.clk_pol	= 0,
		.data1_lane	= 2,
		.data1_pol	= 0,
		.data2_lane	= 3,
		.data2_pol	= 0,

		.module		= 0,
	},

	.clocks = {
		.dispc = {
			.channel = {
				/* Logic Clock = 172.8 MHz */
				.lck_div	= 1,
				/* Pixel Clock = 34.56 MHz */
				.pck_div	= 5,
				.lcd_clk_src	= OMAP_DSS_CLK_SRC_DSI_PLL_HSDIV_DISPC,
			},
			.dispc_fclk_src	= OMAP_DSS_CLK_SRC_FCK,
		},

		.dsi = {
			.regn		= 16,	/* Fint = 2.4 MHz */
			.regm		= 180,	/* DDR Clock = 216 MHz */
			.regm_dispc	= 5,	/* PLL1_CLK1 = 172.8 MHz */
			.regm_dsi	= 5,	/* PLL1_CLK2 = 172.8 MHz */

			.lp_clk_div	= 10,	/* LP Clock = 8.64 MHz */
			.dsi_fclk_src	= OMAP_DSS_CLK_SRC_DSI_PLL_HSDIV_DSI,
		},
	},
	.channel		= OMAP_DSS_CHANNEL_LCD,
};

static struct nokia_dsi_panel_data dsi2_panel = {
		.name		= "taal",
		.reset_gpio	= 104,
		.use_ext_te	= false,
		.ext_te_gpio	= 103,
		.esd_interval	= 0,
};

static struct omap_dss_device sdp4430_lcd2_device = {
	.name			= "lcd2",
	.driver_name		= "taal",
	.type			= OMAP_DISPLAY_TYPE_DSI,
	.data			= &dsi2_panel,
	.phy.dsi		= {
		.clk_lane	= 1,
		.clk_pol	= 0,
		.data1_lane	= 2,
		.data1_pol	= 0,
		.data2_lane	= 3,
		.data2_pol	= 0,

		.module		= 1,
	},

	.clocks = {
		.dispc = {
			.channel = {
				/* Logic Clock = 172.8 MHz */
				.lck_div	= 1,
				/* Pixel Clock = 34.56 MHz */
				.pck_div	= 5,
				.lcd_clk_src	= OMAP_DSS_CLK_SRC_DSI2_PLL_HSDIV_DISPC,
			},
			.dispc_fclk_src	= OMAP_DSS_CLK_SRC_FCK,
		},

		.dsi = {
			.regn		= 16,	/* Fint = 2.4 MHz */
			.regm		= 180,	/* DDR Clock = 216 MHz */
			.regm_dispc	= 5,	/* PLL1_CLK1 = 172.8 MHz */
			.regm_dsi	= 5,	/* PLL1_CLK2 = 172.8 MHz */

			.lp_clk_div	= 10,	/* LP Clock = 8.64 MHz */
			.dsi_fclk_src	= OMAP_DSS_CLK_SRC_DSI2_PLL_HSDIV_DSI,
		},
	},
	.channel		= OMAP_DSS_CHANNEL_LCD2,
};

static void sdp4430_lcd_init(void)
{
	int r;

	r = gpio_request_one(dsi1_panel.reset_gpio, GPIOF_DIR_OUT,
		"lcd1_reset_gpio");
	if (r)
		pr_err("%s: Could not get lcd1_reset_gpio\n", __func__);

	r = gpio_request_one(dsi2_panel.reset_gpio, GPIOF_DIR_OUT,
		"lcd2_reset_gpio");
	if (r)
		pr_err("%s: Could not get lcd2_reset_gpio\n", __func__);
}

static struct omap_dss_hdmi_data sdp4430_hdmi_data = {
	.hpd_gpio = HDMI_GPIO_HPD,
};

static struct omap_dss_device sdp4430_hdmi_device = {
	.name = "hdmi",
	.driver_name = "hdmi_panel",
	.type = OMAP_DISPLAY_TYPE_HDMI,
	.platform_enable = sdp4430_panel_enable_hdmi,
	.platform_disable = sdp4430_panel_disable_hdmi,
	.channel = OMAP_DSS_CHANNEL_DIGIT,
	.data = &sdp4430_hdmi_data,
};

static struct picodlp_panel_data sdp4430_picodlp_pdata = {
	.picodlp_adapter_id	= 2,
	.emu_done_gpio		= 44,
	.pwrgood_gpio		= 45,
};

static void sdp4430_picodlp_init(void)
{
	int r;
	const struct gpio picodlp_gpios[] = {
		{DLP_POWER_ON_GPIO, GPIOF_OUT_INIT_LOW,
			"DLP POWER ON"},
		{sdp4430_picodlp_pdata.emu_done_gpio, GPIOF_IN,
			"DLP EMU DONE"},
		{sdp4430_picodlp_pdata.pwrgood_gpio, GPIOF_OUT_INIT_LOW,
			"DLP PWRGOOD"},
	};

	r = gpio_request_array(picodlp_gpios, ARRAY_SIZE(picodlp_gpios));
	if (r)
		pr_err("Cannot request PicoDLP GPIOs, error %d\n", r);
}

static int sdp4430_panel_enable_picodlp(struct omap_dss_device *dssdev)
{
	gpio_set_value(DISPLAY_SEL_GPIO, 0);
	gpio_set_value(DLP_POWER_ON_GPIO, 1);

	return 0;
}

static void sdp4430_panel_disable_picodlp(struct omap_dss_device *dssdev)
{
	gpio_set_value(DLP_POWER_ON_GPIO, 0);
	gpio_set_value(DISPLAY_SEL_GPIO, 1);
}

static struct omap_dss_device sdp4430_picodlp_device = {
	.name			= "picodlp",
	.driver_name		= "picodlp_panel",
	.type			= OMAP_DISPLAY_TYPE_DPI,
	.phy.dpi.data_lines	= 24,
	.channel		= OMAP_DSS_CHANNEL_LCD2,
	.platform_enable	= sdp4430_panel_enable_picodlp,
	.platform_disable	= sdp4430_panel_disable_picodlp,
	.data			= &sdp4430_picodlp_pdata,
};

static struct omap_dss_device *sdp4430_dss_devices[] = {
	&sdp4430_lcd_device,
	&sdp4430_lcd2_device,
	&sdp4430_hdmi_device,
	&sdp4430_picodlp_device,
};

static struct omap_dss_board_info sdp4430_dss_data = {
	.num_devices	= ARRAY_SIZE(sdp4430_dss_devices),
	.devices	= sdp4430_dss_devices,
	.default_device	= &sdp4430_lcd_device,
};

static void __init omap_4430sdp_display_init(void)
{
	int r;

	/* Enable LCD2 by default (instead of Pico DLP) */
	r = gpio_request_one(DISPLAY_SEL_GPIO, GPIOF_OUT_INIT_HIGH,
			"display_sel");
	if (r)
		pr_err("%s: Could not get display_sel GPIO\n", __func__);

	sdp4430_lcd_init();
	sdp4430_picodlp_init();
	omap_display_init(&sdp4430_dss_data);
	/*
	 * OMAP4460SDP/Blaze and OMAP4430 ES2.3 SDP/Blaze boards and
	 * later have external pull up on the HDMI I2C lines
	 */
	if (cpu_is_omap446x() || omap_rev() > OMAP4430_REV_ES2_2)
		omap_hdmi_init(OMAP_HDMI_SDA_SCL_EXTERNAL_PULLUP);
	else
		omap_hdmi_init(0);

	omap_mux_init_gpio(HDMI_GPIO_LS_OE, OMAP_PIN_OUTPUT);
	omap_mux_init_gpio(HDMI_GPIO_CT_CP_HPD, OMAP_PIN_OUTPUT);
	omap_mux_init_gpio(HDMI_GPIO_HPD, OMAP_PIN_INPUT_PULLDOWN);
}

#ifdef CONFIG_OMAP_MUX
static struct omap_board_mux board_mux[] __initdata = {
	OMAP4_MUX(USBB2_ULPITLL_CLK, OMAP_MUX_MODE4 | OMAP_PIN_OUTPUT),
	{ .reg_offset = OMAP_MUX_TERMINATOR },
};

#else
#define board_mux	NULL
 #endif

static void __init omap4_sdp4430_wifi_mux_init(void)
{
	omap_mux_init_gpio(GPIO_WIFI_IRQ, OMAP_PIN_INPUT |
				OMAP_PIN_OFF_WAKEUPENABLE);
	omap_mux_init_gpio(GPIO_WIFI_PMENA, OMAP_PIN_OUTPUT);

	omap_mux_init_signal("sdmmc5_cmd.sdmmc5_cmd",
				OMAP_MUX_MODE0 | OMAP_PIN_INPUT_PULLUP);
	omap_mux_init_signal("sdmmc5_clk.sdmmc5_clk",
				OMAP_MUX_MODE0 | OMAP_PIN_INPUT_PULLUP);
	omap_mux_init_signal("sdmmc5_dat0.sdmmc5_dat0",
				OMAP_MUX_MODE0 | OMAP_PIN_INPUT_PULLUP);
	omap_mux_init_signal("sdmmc5_dat1.sdmmc5_dat1",
				OMAP_MUX_MODE0 | OMAP_PIN_INPUT_PULLUP);
	omap_mux_init_signal("sdmmc5_dat2.sdmmc5_dat2",
				OMAP_MUX_MODE0 | OMAP_PIN_INPUT_PULLUP);
	omap_mux_init_signal("sdmmc5_dat3.sdmmc5_dat3",
				OMAP_MUX_MODE0 | OMAP_PIN_INPUT_PULLUP);

}

static struct wl12xx_platform_data omap4_sdp4430_wlan_data __initdata = {
	.board_ref_clock = WL12XX_REFCLOCK_26,
	.board_tcxo_clock = WL12XX_TCXOCLOCK_26,
};

static void __init omap4_sdp4430_wifi_init(void)
{
	int ret;

	omap4_sdp4430_wifi_mux_init();
	omap4_sdp4430_wlan_data.irq = gpio_to_irq(GPIO_WIFI_IRQ);
	ret = wl12xx_set_platform_data(&omap4_sdp4430_wlan_data);
	if (ret)
		pr_err("Error setting wl12xx data: %d\n", ret);
	ret = platform_device_register(&omap_vwlan_device);
	if (ret)
		pr_err("Error registering wl12xx device: %d\n", ret);
}

static void __init omap_4430sdp_init(void)
{
	int status;
	int package = OMAP_PACKAGE_CBS;

	if (omap_rev() == OMAP4430_REV_ES1_0)
		package = OMAP_PACKAGE_CBL;

#if defined(CONFIG_TI_EMIF) || defined(CONFIG_TI_EMIF_MODULE)
	omap_emif_set_device_details(1, &lpddr2_elpida_2G_S4_x2_info,
			lpddr2_elpida_2G_S4_timings,
			ARRAY_SIZE(lpddr2_elpida_2G_S4_timings),
			&lpddr2_elpida_S4_min_tck, NULL);
	omap_emif_set_device_details(2, &lpddr2_elpida_2G_S4_x2_info,
			lpddr2_elpida_2G_S4_timings,
			ARRAY_SIZE(lpddr2_elpida_2G_S4_timings),
			&lpddr2_elpida_S4_min_tck, NULL);
#endif

	omap4_mux_init(board_mux, NULL, package);

	omap4_i2c_init();
	omap_sfh7741prox_init();
	platform_add_devices(sdp4430_devices, ARRAY_SIZE(sdp4430_devices));
	omap_serial_init();
	omap_sdrc_init(NULL, NULL);
	omap4_sdp4430_wifi_init();
	omap4_twl6030_hsmmc_init(mmc);

	usb_musb_init(&musb_board_data);

	status = omap_ethernet_init();
	if (status) {
		pr_err("Ethernet initialization failed: %d\n", status);
	} else {
		sdp4430_spi_board_info[0].irq = gpio_to_irq(ETH_KS8851_IRQ);
		spi_register_board_info(sdp4430_spi_board_info,
				ARRAY_SIZE(sdp4430_spi_board_info));
	}

	status = omap4_keyboard_init(&sdp4430_keypad_data, &keypad_data);
	if (status)
		pr_err("Keypad initialization failed: %d\n", status);

	omap_4430sdp_display_init();
}

MACHINE_START(OMAP_4430SDP, "OMAP4430 4430SDP board")
	/* Maintainer: Santosh Shilimkar - Texas Instruments Inc */
	.atag_offset	= 0x100,
	.reserve	= omap_reserve,
	.map_io		= omap4_map_io,
	.init_early	= omap4430_init_early,
	.init_irq	= gic_init_irq,
	.handle_irq	= gic_handle_irq,
	.init_machine	= omap_4430sdp_init,
	.timer		= &omap4_timer,
	.restart	= omap_prcm_restart,
MACHINE_END<|MERGE_RESOLUTION|>--- conflicted
+++ resolved
@@ -387,14 +387,11 @@
 	.id	= -1,
 };
 
-<<<<<<< HEAD
-=======
 static struct platform_device sdp4430_spdif_dit_codec = {
 	.name           = "spdif-dit",
 	.id             = -1,
 };
 
->>>>>>> b0417377
 static struct platform_device sdp4430_hdmi_audio_codec = {
 	.name	= "hdmi-audio-codec",
 	.id	= -1,
