--- conflicted
+++ resolved
@@ -390,31 +390,13 @@
 	 */
 	mpuss_clkdm = clkdm_lookup("mpu_clkdm");
 	emif_clkdm = clkdm_lookup("emif_clkdm");
-<<<<<<< HEAD
 	dss_clkdm = clkdm_lookup("dss_clkdm");
-	wkupaon_clkdm = clkdm_lookup("wkupaon_clkdm");
-	if (!mpuss_clkdm || !emif_clkdm || !dss_clkdm || !wkupaon_clkdm)
+	if (!mpuss_clkdm || !emif_clkdm || !dss_clkdm)
 		return -EINVAL;
 
 	ret = clkdm_add_wkdep(mpuss_clkdm, emif_clkdm);
 	if (ret)
 		pr_err("Failed to add MPUSS -> emif wakeup dependency\n");
-
-	ret |= clkdm_add_wkdep(mpuss_clkdm, wkupaon_clkdm);
-	if (ret)
-		pr_err("Failed to add MPUSS -> L4PER/WKUPAON wakeup dependency\n");
-
-	ret |= clkdm_add_wkdep(dss_clkdm, emif_clkdm);
-	if (ret)
-		pr_err("Failed to add dss -> l3main2/emif wakeup dependency\n");
-	else
-		WARN(1, "Enabled DSS->EMIF Static dependency, needs proper rootcause\n");
-=======
-	if (!mpuss_clkdm || !emif_clkdm)
-		return -EINVAL;
-
-	ret = clkdm_add_wkdep(mpuss_clkdm, emif_clkdm);
-
 	/*
 	 * The L4 wakeup depedency is added to workaround the OCP sync hardware
 	 * BUG with 32K synctimer which lead to incorrect timer value read
@@ -433,10 +415,14 @@
 
 		ret |= clkdm_add_wkdep(mpuss_clkdm, wkupaon_clkdm);
 	}
-
 	if (ret)
 		pr_err("Failed to add MPUSS wakeup dependencies\n");
->>>>>>> d058587b
+
+	ret |= clkdm_add_wkdep(dss_clkdm, emif_clkdm);
+	if (ret)
+		pr_err("Failed to add dss -> l3main2/emif wakeup dependency\n");
+	else
+		WARN(1, "Enabled DSS->EMIF Static dependency, needs proper rootcause\n");
 
 	return ret;
 }
